--- conflicted
+++ resolved
@@ -7,12 +7,7 @@
   "author": "aergo team and contributors",
   "license": "MIT",
   "dependencies": {
-<<<<<<< HEAD
-    "@herajs/client": "0.8.6",
+    "@herajs/client": "0.10.1",
     "@herajs/wallet": "0.10.1"
-=======
-    "@herajs/client": "0.10.1",
-    "@herajs/wallet": "0.3.0"
->>>>>>> ef964f66
   }
 }