import Accounts from '../accounts';
import rpcTypes from './types';
import {
    TxInBlock, Tx as GrpcTx,
    StateQueryProof,
    ABI as GrpcABI,
    Block as GrpcBlock,
    Receipt as GrpcReceipt,
} from '../../types/blockchain_pb';
import {
    Empty, PeerList as GrpcPeerList, Peer as GrpcPeer,
    BlockchainStatus as GrpcBlockchainStatus, CommitResultList,
    Name, NameInfo, Staking, ChainInfo as GrpcChainInfo,
    SingleBytes,
    EventList,
    PeersParams,
    ConsensusInfo,
    ServerInfo, KeyParams,
    VoteParams, Vote,
    NodeReq,
    BlockMetadata as GrpcBlockMetadata,
    BlockBodyParams, PageParams, BlockBodyPaged as GrpcBlockBodyPaged
} from '../../types/rpc_pb';
import { fromNumber, errorMessageForCode } from '../utils';
import promisify from '../promisify';
import { decodeTxHash, encodeTxHash } from '../transactions/utils';
import Tx from '../models/tx';
import Block from '../models/block';
import BlockMetadata from '../models/blockmetadata';
import Address from '../models/address';
import Peer from '../models/peer';
import State from '../models/state';
import Amount from '../models/amount';
import ChainInfo from '../models/chaininfo';
import Event from '../models/event';
import { FunctionCall, StateQuery } from '../models/contract';
import FilterInfo from '../models/filterinfo';
import { TransactionError } from '../errors';
import { Buffer } from 'buffer';

import bs58 from 'bs58';

const CommitStatus = rpcTypes.CommitStatus;
export { CommitStatus };

type PromiseFunction = (n: any) => Promise<any>;
function waterfall(fns: PromiseFunction[]) {
    return async function(input: any): Promise<any> {
        let result = input;
        for (const fn of fns) {
            result = await fn(result);
        }
        return result;
    }
}
async function marshalEmpty(): Promise<Empty> {
    return new Empty();
}

async function marshalHashOrNumberToSingleBytes(hashOrNumber: string | number): Promise<SingleBytes> {
    if (typeof hashOrNumber === 'undefined') {
        throw new Error('Missing argument block hash or number');
    }
    let input;
    if (typeof hashOrNumber === 'string') {
        input = Block.decodeHash(hashOrNumber);
    } else
    if (typeof hashOrNumber === 'number') {
        input = fromNumber(hashOrNumber);
    }
    if (input.length != 32 && input.length != 8) {
        throw new Error('Invalid block hash. Must be 32 byte encoded in bs58. Did you mean to pass a block number?');
    }
    const singleBytes = new SingleBytes();
    singleBytes.setValue(Uint8Array.from(input));
    return singleBytes;
}

export interface GetTxResult {
    block?: {
        hash: string;
        idx: number;
    }
    tx: Tx
}

interface GetReceiptResult {
    contractaddress: Address;
    result: string;
    status: string;
    fee: Amount;
    cumulativefee: Amount;
    blockno: number;
    blockhash: string;
}

interface NameInfoResult {
    name: string;
    owner: Address;
    destination: Address;
}

interface ConsensusInfoResult {
    type: string;
    info: object;
    bpsList: object[];
}

interface ServerInfoResult {
    configMap: Map<string, Map<string, string>>;
    statusMap: Map<string, string>;
}

interface BlockBodyPaged {
    total: number;
    size: number;
    offset: number;
    body: {
        txsList: Tx[]
    }
}


interface Stream<T> {
    on(eventName: string, callback: ((obj: T) => void)): void;
    cancel(): void;
    _stream: any;
}

async function marshalBlockHashOrNumber(hashOrNumber: string | number): Promise<SingleBytes> {
    if (typeof hashOrNumber === 'undefined') {
        throw new Error('Missing argument block hash or number');
    }
    let input;
    if (typeof hashOrNumber === 'string') {
        input = Block.decodeHash(hashOrNumber);
    } else
    if (typeof hashOrNumber === 'number') {
        input = fromNumber(hashOrNumber);
    }
    if (input.length != 32 && input.length != 8) {
        throw new Error('Invalid block hash. Must be 32 byte encoded in bs58. Did you mean to pass a block number?');
    }
    const singleBytes = new SingleBytes();
    singleBytes.setValue(Uint8Array.from(input));
    return singleBytes;
}

/**
 * Main aergo client controller.
 */
class AergoClient {
    config: object;
    client: any;
    accounts: Accounts;
    target: string;
    private chainIdHash?: Uint8Array;
    static defaultProviderClass?: {new (...args : any[]): any;};
    static platform: string = '';

    /**
     * Create a new auto-configured client with:
     * 
     * .. code-block:: javascript
     * 
     *     import AergoClient from '@herajs/client';
     *     const aergo = new AergoClient();
     * 
     * @param [object] configuration. Unused at the moment.
     * @param [Provider] custom configured provider. By default a provider is configured automatically depending on the environment.
     */
    constructor (config = {}, provider = null) {
        this.config = {
            ...config
        };
        this.client = provider || this.defaultProvider();
        this.accounts = new Accounts(this);
    }

    defaultProvider() {
        // returns a new instance of defaultProviderClass
        // which will be overriden during build according to platform
        return new AergoClient.defaultProviderClass();
    }

    /**
     * Set a new provider
     * @param {Provider} provider
     */
    setProvider(provider) {
        this.client = provider;
        this.chainIdHash = undefined;
    }

    getConfig () {
        return this.config;
    }

    isConnected () {
        // FIXME
        return false;
    }

    grpcMethod<I, O>(method: Function): (request: I) => Promise<O> {
        return (request: I) => promisify(method, this.client.client)(request);
    }

    /**
     * Set the chain id hash to use for subsequent transactions.
     * @param hash string (base58 encoded) or byte array
     */
    setChainIdHash(hash: string | Uint8Array) {
        if (typeof hash === 'string') {
            this.chainIdHash = bs58.decode(hash);
        } else {
            this.chainIdHash = hash;
        }
    }

    /**
     * Request chain id hash. This automatically gathers the chain id hash
     * from the current node if not specified.
     * @param enc set to 'base58' to retrieve the hash encoded in base58. Otherwise returns a Uint8Array.
     * @returns {Promise<Uint8Array | string>} Uint8Array by default, base58 encoded string if enc = 'base58'.
     */
    //async getChainIdHash(enc?: 'base58'): Promise<string>;
    //async getChainIdHash(enc?: '' | undefined): Promise<Uint8Array>;
    async getChainIdHash(enc?: string): Promise<Uint8Array | string> {
        let hash: Uint8Array;
        if (typeof this.chainIdHash === 'undefined') {
            // Fetch blockchain data to set chainIdHash
            await this.blockchain();
        }
        hash = this.chainIdHash;
        if (enc === 'base58') {
            return bs58.encode(Buffer.from(hash));
        }
        return hash;
    }

    /**
     * Request current status of blockchain.
     * @returns {Promise<object>} an object detailing the current status
     */
    blockchain (): Promise<GrpcBlockchainStatus.AsObject> {
        const _this = this;
        return waterfall([
            marshalEmpty,
            this.grpcMethod<Empty, GrpcBlockchainStatus>(this.client.client.blockchain),
            async function unmarshal(response: GrpcBlockchainStatus): Promise<GrpcBlockchainStatus.AsObject> {
                if (typeof _this.chainIdHash === 'undefined') {
                    // set chainIdHash automatically
                    _this.setChainIdHash(Buffer.from(response.getBestChainIdHash_asU8()));
                }
                return {
                    ...response.toObject(),
                    bestBlockHash: Block.encodeHash(response.getBestBlockHash_asU8()),
                    bestChainIdHash: Block.encodeHash(response.getBestChainIdHash_asU8())
                };
            },
        ])(null);
    }

    /**
     * Request current status of blockchain.
     * @returns {Promise<object>} an object detailing the current status
     */
    getChainInfo (): Promise<ChainInfo> {
        return waterfall([
            marshalEmpty,
            this.grpcMethod<Empty, GrpcChainInfo>(this.client.client.getChainInfo),
            async function unmarshal(response: GrpcChainInfo): Promise<ChainInfo> {
                return ChainInfo.fromGrpc(response);
            }
        ])(null);
    }

    /**
     * Request current status of node.
     * @returns {Promise<any>} an object detailing the state of various node components
     */
    getNodeState (component?: string, timeout = 5): Promise<any> {
        return waterfall([
            async function marshal(component?: string): Promise<NodeReq> {
                const params = new NodeReq();
                params.setTimeout(fromNumber(timeout));
                if (typeof component !== 'undefined') {
                    params.setComponent(Buffer.from(component));
                }
                return params;
            },
            this.grpcMethod<NodeReq, SingleBytes>(this.client.client.nodeState),
            async function unmarshal(response: SingleBytes): Promise<any> {
                return JSON.parse(Buffer.from(response.getValue_asU8()).toString());
            }
        ])(component);
    }

    /**
     * Get transaction information in the aergo node. 
     * If transaction is in the block return result with block hash and index.
     * @param {string} txhash transaction hash
     * @returns {Promise<object>} transaction details, object of tx: <Tx> and block: { hash, idx }
     */
    getTransaction (txhash): Promise<GetTxResult> {
        const singleBytes = new rpcTypes.SingleBytes();
        singleBytes.setValue(Uint8Array.from(decodeTxHash(txhash)));
        return new Promise((resolve, reject) => {
            this.client.client.getBlockTX(singleBytes, (err, result: TxInBlock) => {
                if (err) {
                    this.client.client.getTX(singleBytes, (err, result: GrpcTx) => {
                        if (err) {
                            reject(err);
                        } else {
                            const res = <any>{};
                            res.tx = Tx.fromGrpc(result);
                            resolve(res);
                        }
                    });
                } else {
                    const res = <any>{};
                    res.block = {
                        hash: Block.encodeHash(result.getTxidx().getBlockhash_asU8()),
                        idx: result.getTxidx().getIdx()
                    };
                    res.tx = Tx.fromGrpc(result.getTx());
                    resolve(res);
                }
            });
        });
    }

    /**
     * Retrieve information about a block.
     * 
     * @param hashOrNumber either 32-byte block hash encoded as a bs58 string or block height as a number.
     * @returns block details
     */
    getBlock (hashOrNumber: string | number): Promise<Block> {
        return waterfall([
<<<<<<< HEAD
            marshalBlockHashOrNumber,
=======
            marshalHashOrNumberToSingleBytes,
>>>>>>> d9a5274c
            this.grpcMethod<SingleBytes, GrpcBlock>(this.client.client.getBlock),
            async function unmarshal(response: GrpcBlock): Promise<Block> {
                return Block.fromGrpc(response);
            }
        ])(hashOrNumber);
    }

    /**
     * Retrieve block metadata (excluding body).
     * 
     * @param hashOrNumber either 32-byte block hash encoded as a bs58 string or block height as a number.
     * @returns block metadata
     */
    getBlockMetadata (hashOrNumber: string | number): Promise<BlockMetadata> {
        return waterfall([
            marshalHashOrNumberToSingleBytes,
            this.grpcMethod<SingleBytes, GrpcBlockMetadata>(this.client.client.getBlockMetadata),
            async function unmarshal(response: GrpcBlockMetadata): Promise<BlockMetadata> {
                return BlockMetadata.fromGrpc(response);
            }
        ])(hashOrNumber);
    }

    /**
     * Retrieve the last n blocks, beginning from given block .
     * 
     * @param {string|number} hashOrNumber either 32-byte block hash encoded as a bs58 string or block height as a number.
     * @param {number} size number of blocks to return
     * @returns {Promise<Block[]>} list of block headers (blocks without body)
     */
    getBlockHeaders (hashOrNumber, size = 10, offset = 0, desc = true) {
        const params = new rpcTypes.ListParams();
        if (typeof hashOrNumber === 'string') {
            hashOrNumber = Block.decodeHash(hashOrNumber);
            if (hashOrNumber.length != 32) {
                throw new Error('Invalid block hash. Must be 32 byte encoded in bs58. Did you mean to pass a block number?');
            }
            params.setHash(Uint8Array.from(hashOrNumber));
        } else
        if (typeof hashOrNumber === 'number') {
            params.setHeight(hashOrNumber);
        } else {
            throw new Error('Block hash or number required.');
        }
        params.setSize(size);
        params.setOffset(offset);
        params.setAsc(!desc);
        return promisify(this.client.client.listBlockHeaders, this.client.client)(params).then(result => {
            return result.getBlocksList().map(item => Block.fromGrpc(item));
        });
    }

    /**
     * Retrieve meta data about a block (excluding body).
     * 
     * @param hashOrNumber either 32-byte block hash encoded as a bs58 string or block height as a number.
     * @returns block metadata
     */
    getBlockMetadata (hashOrNumber: string | number): Promise<BlockMetadata> {
        return waterfall([
            marshalBlockHashOrNumber,
            this.grpcMethod<SingleBytes, GrpcBlock>(this.client.client.getBlockMetadata),
            async (response) => BlockMetadata.fromGrpc(response),
        ])(hashOrNumber);
    }

    getBlockStream () {
        const empty = new rpcTypes.Empty();
        const stream = this.client.client.listBlockStream(empty);
        try {
            stream.on('error', (error) => {
                if (error.code === 1) { // grpc.status.CANCELLED
                    return;
                }
            });
        } catch (e) {
            // ignore. 'error' does not work on grpc-web implementation
        }
        return {
            _stream: stream,
            on: (ev, callback) => stream.on(ev, data => callback(Block.fromGrpc(data))),
            cancel: () => stream.cancel()
        } as Stream<Block>;
    }

    getBlockMetadataStream () {
        const empty = new rpcTypes.Empty();
        const stream = this.client.client.listBlockMetadataStream(empty);
        try {
            stream.on('error', (error) => {
                if (error.code === 1) { // grpc.status.CANCELLED
                    return;
                }
            });
        } catch (e) {
            // ignore. 'error' does not work on grpc-web implementation
        }
        return {
            _stream: stream,
            on: (ev, callback) => stream.on(ev, data => callback(BlockMetadata.fromGrpc(data))),
            cancel: () => stream.cancel()
        };
    }



    /**
     * Get the transactions of a block in a paged manner
     * @param hash 
     * @param offset 
     * @param size 
     */
    async getBlockBody (hashOrNumber: string|number, offset = 0, size = 10): Promise<BlockBodyPaged> {
        const paging = new PageParams();
        paging.setOffset(offset);
        paging.setSize(size);
        const params = new BlockBodyParams();
        params.setHashornumber((await marshalHashOrNumberToSingleBytes(hashOrNumber)).getValue());
        params.setPaging(paging);
        return await promisify(this.client.client.getBlockBody, this.client.client)(params).then((grpcObject: GrpcBlockBodyPaged) => {
            const obj = grpcObject.toObject();
            if (obj.body && obj.body.txsList) {
                obj.body.txsList = grpcObject.getBody().getTxsList().map(tx => Tx.fromGrpc(tx));
            }
            return obj as BlockBodyPaged;
        });
    }

    /**
     * Returns a stream that yields new events matching the specified filter in real-time.
     * 
     * .. code-block:: javascript
     * 
     *      const stream = aergo.getEventStream({
     *          address: 'Am....'
     *      });
     *      stream.on('data', (event) => {
     *         console.log(event);
     *         stream.cancel();
     *      });
     * 
     * @param {FilterInfo} filter :class:`FilterInfo`
     * @returns {Stream<Event>} event stream
     */
    getEventStream (filter: Partial<FilterInfo>): Stream<Event> {
        const fi = new FilterInfo(filter);
        const query = fi.toGrpc();
        const stream = this.client.client.listEventStream(query);
        try {
            stream.on('error', (error) => {
                if (error.code === 1) { // grpc.status.CANCELLED
                    return;
                }
            });
        } catch (e) {
            // ignore. 'error' does not work on grpc-web implementation
        }
        return {
            _stream: stream,
            on: (ev, callback) => stream.on(ev, data => callback(Event.fromGrpc(data))),
            cancel: () => stream.cancel()
        } as Stream<Event>;
    }
    
    
    /**
     * Retrieve account state, including current balance and nonce.
     * @param {string} address Account address encoded in Base58check
     * @returns {Promise<object>} account state
     */
    getState (address): Promise<State> {
        const singleBytes = new rpcTypes.SingleBytes();
        singleBytes.setValue(Uint8Array.from((new Address(address)).asBytes()));
        return promisify(this.client.client.getState, this.client.client)(singleBytes).then(grpcObject => State.fromGrpc(grpcObject));
    }
    
    getNonce(address): Promise<number> {
        const singleBytes = new rpcTypes.SingleBytes();
        singleBytes.setValue(Uint8Array.from((new Address(address)).asBytes()));
        return promisify(this.client.client.getState, this.client.client)(singleBytes).then(grpcObject => grpcObject.getNonce());
    }

    verifyTransaction (/*tx*/) {
        // Untested
        return promisify(this.client.client.verifyTX, this.client.client)()(grpcObject => Tx.fromGrpc(grpcObject));
    }

    /**
     * Send a signed transaction to the network.
     * @param {Tx} tx signed transaction
     * @returns {Promise<string>} transaction hash
     */
    sendSignedTransaction (tx): Promise<string> {
        return new Promise((resolve, reject) => {
            const txs = new rpcTypes.TxList();
            if (!(tx instanceof Tx)) {
                tx = new Tx(tx);
            }
            txs.addTxs(tx.toGrpc(), 0);
            this.client.client.commitTX(txs, (err: Error, result: CommitResultList) => {
                if (err == null && result.getResultsList()[0].getError()) {
                    const obj = result.getResultsList()[0].toObject();
                    err = new TransactionError(errorMessageForCode(obj.error) + ': ' + obj.detail);
                }
                if (err) {
                    reject(new TransactionError(err.message));
                } else {
                    resolve(encodeTxHash(result.getResultsList()[0].getHash_asU8()));
                }
            });
        });
    }

    /**
     * Return the top voted-for block producer
     * @param count number
     */
    getTopVotes(count: number, id: string = "voteBP"): Promise<any> {
        const params = new VoteParams();
        params.setCount(count);
        params.setId(id);
        return promisify(this.client.client.getVotes, this.client.client)(params).then(
            state => state.getVotesList().map((item: Vote) => ({
                amount: new Amount(item.getAmount_asU8()),
                candidate: bs58.encode(Buffer.from(item.getCandidate_asU8()))
            }))
        );
    }

    /**
     * Return information for account name
     * @param {string} address Account address encoded in Base58check
     */
    getStaking (address) {
        const singleBytes = new rpcTypes.SingleBytes();
        singleBytes.setValue(Uint8Array.from((new Address(address)).asBytes()));
        return promisify(this.client.client.getStaking, this.client.client)(singleBytes).then(
            (grpcObject: Staking) => {
                return {
                    amount: new Amount(grpcObject.getAmount_asU8()),
                    when: grpcObject.getWhen()
                };
            }
        );
    }

    /**
     * Retrieve the transaction receipt for a transaction
     * @param {string} txhash transaction hash
     * @return {Promise<object>} transaction receipt
     */
    getTransactionReceipt (txhash): Promise<GetReceiptResult> {
        const singleBytes = new rpcTypes.SingleBytes();
        singleBytes.setValue(Uint8Array.from(decodeTxHash(txhash)));
        return promisify(this.client.client.getReceipt, this.client.client)(singleBytes).then((grpcObject: GrpcReceipt) => {
            const obj = grpcObject.toObject();
            return {
                contractaddress: new Address(grpcObject.getContractaddress_asU8()),
                result: obj.ret,
                status: obj.status,
                fee: new Amount(grpcObject.getFeeused_asU8()),
                cumulativefee: new Amount(grpcObject.getCumulativefeeused_asU8()),
                blockno: obj.blockno,
                blockhash: Block.encodeHash(grpcObject.getBlockhash_asU8()),
            };
        });
    }

    /**
     * Query contract ABI
     * @param {FunctionCall} functionCall call details
     * @returns {Promise<object>} result of query
     */
    queryContract (functionCall: FunctionCall) {
        const query = functionCall.toGrpc();
        return promisify(this.client.client.queryContract, this.client.client)(query).then(
            grpcObject => JSON.parse(Buffer.from(grpcObject.getValue()).toString())
        );
    }

    /**
     * Query contract state
     * This only works vor variables explicitly defines as state variables.
     * @param {StateQuery} stateQuery query details obtained from contract.queryState()
     * @returns {Promise<object>} result of query
     */
    queryContractState (stateQuery: StateQuery) {
        const query = stateQuery.toGrpc();
        return promisify(this.client.client.queryContractState, this.client.client)(query).then(
            (grpcObject: StateQueryProof) => {
                const list = grpcObject.getVarproofsList();
                if (list.length === 0) return null;
                if (list.length === 1) {
                    const varProof = list[0];
                    if (varProof.getInclusion() === false) {
                        const addr = new Address(query.getContractaddress_asU8());
                        throw Error(`queried variable ${query.getStoragekeysList()[0]} does not exist in state at address ${addr.toString()}`);
                    }
                    const value = varProof.getValue_asU8();
                    if (value.length > 0) {
                        return JSON.parse(Buffer.from(value).toString());
                    }
                }
                return list.map(varProof => {
                    const value = varProof.getValue_asU8();
                    if (value.length > 0) {
                        return JSON.parse(Buffer.from(value).toString());
                    }
                    return void 0;
                });
            }
        );
    }

    /**
     * Query contract state
     * This only works vor variables explicitly defines as state variables.
     * @param {FilterInfo} filter :class:`FilterInfo`
     * @returns {Event[]} list of events
     */
    getEvents (filter: Partial<FilterInfo>): Event[] {
        const fi = new FilterInfo(filter);
        const query = fi.toGrpc();
        return promisify(this.client.client.listEvents, this.client.client)(query).then(
            (grpcObject: EventList) => {
                const list = grpcObject.getEventsList();
                return list.map(item => Event.fromGrpc(item));
            }
        );
    }

    /**
     * Query contract ABI
     * @param {string} address of contract
     * @returns {Promise<object>} abi
     */
    getABI (address) {
        const singleBytes = new rpcTypes.SingleBytes();
        singleBytes.setValue(Uint8Array.from((new Address(address)).asBytes()));
        return promisify(this.client.client.getABI, this.client.client)(singleBytes).then(
            (grpcObject: GrpcABI) => {
                const obj = grpcObject.toObject();
                return {
                    language: obj.language,
                    version: obj.version,
                    functions: obj.functionsList.map(item => ({
                        name: item.name,
                        arguments: item.argumentsList,
                        view: item.view,
                        payable: item.payable
                    })),
                    state_variables: obj.stateVariablesList
                };
            }
        );
    }

    /**
     * Get list of peers of connected node
     */
    getPeers (showself = true, showhidden = true) {
        const query = new PeersParams();
        query.setNohidden(!showhidden);
        query.setShowself(showself);
        return promisify(this.client.client.getPeers, this.client.client)(query).then(
            (grpcObject: GrpcPeerList): Array<Peer> => grpcObject.getPeersList().map(
                (peer: GrpcPeer): Peer => Peer.fromGrpc(peer)
            )
        );
    }

    /**
     * Return information for account name
     * @param name 
     */
    getNameInfo (name): Promise<NameInfoResult> {
        const nameObj = new Name();
        nameObj.setName(name);
        return promisify(this.client.client.getNameInfo, this.client.client)(nameObj).then(
            (grpcObject: NameInfo): NameInfoResult => {
                const obj = grpcObject.toObject();
                return {
                    name: obj.name.name,
                    owner: new Address(grpcObject.getOwner_asU8()),
                    destination: new Address(grpcObject.getDestination_asU8())
                };
            }
        );
    }

    /**
     * Return consensus info. The included fields can differ by consensus type.
     */
    getConsensusInfo (): Promise<ConsensusInfoResult> {
        return waterfall([
            marshalEmpty,
            this.grpcMethod<Empty, ConsensusInfo>(this.client.client.getConsensusInfo),
            async function unmarshal(response: ConsensusInfo): Promise<ConsensusInfoResult> {
                const obj = response.toObject();
                const result: ConsensusInfoResult = {
                    type: obj.type,
                    info: obj.info ? JSON.parse(obj.info) : {},
                    bpsList: obj.bpsList.map(info => JSON.parse(info))
                };
                return result;
            }
        ])(null);
    }

    /**
     * Return server info
     */
    getServerInfo (keys?: string[]): Promise<ServerInfoResult> {
        return waterfall([
            async function marshal(keys?: string[]): Promise<KeyParams> {
                const params = new KeyParams();
                if (typeof keys !== 'undefined') {
                    params.setKeyList(keys);
                }
                return params;
            },
            this.grpcMethod<KeyParams, ServerInfo>(this.client.client.getServerInfo),
            async function unmarshal(response: ServerInfo): Promise<ServerInfoResult> {
                const obj = response.toObject();
                const result: ServerInfoResult = {
                    configMap: new Map<string, Map<string, string>>(),
                    statusMap: new Map<string, string>(obj.statusMap)
                };
                const configMap = new Map(obj.configMap);
                for (const [key, item] of configMap) {
                    result.configMap.set(key, new Map(item.propsMap));
                }
                return result;
                
            }
        ])(keys);
    }
}

export default AergoClient;<|MERGE_RESOLUTION|>--- conflicted
+++ resolved
@@ -127,25 +127,6 @@
     _stream: any;
 }
 
-async function marshalBlockHashOrNumber(hashOrNumber: string | number): Promise<SingleBytes> {
-    if (typeof hashOrNumber === 'undefined') {
-        throw new Error('Missing argument block hash or number');
-    }
-    let input;
-    if (typeof hashOrNumber === 'string') {
-        input = Block.decodeHash(hashOrNumber);
-    } else
-    if (typeof hashOrNumber === 'number') {
-        input = fromNumber(hashOrNumber);
-    }
-    if (input.length != 32 && input.length != 8) {
-        throw new Error('Invalid block hash. Must be 32 byte encoded in bs58. Did you mean to pass a block number?');
-    }
-    const singleBytes = new SingleBytes();
-    singleBytes.setValue(Uint8Array.from(input));
-    return singleBytes;
-}
-
 /**
  * Main aergo client controller.
  */
@@ -338,11 +319,7 @@
      */
     getBlock (hashOrNumber: string | number): Promise<Block> {
         return waterfall([
-<<<<<<< HEAD
-            marshalBlockHashOrNumber,
-=======
             marshalHashOrNumberToSingleBytes,
->>>>>>> d9a5274c
             this.grpcMethod<SingleBytes, GrpcBlock>(this.client.client.getBlock),
             async function unmarshal(response: GrpcBlock): Promise<Block> {
                 return Block.fromGrpc(response);
@@ -395,20 +372,6 @@
         });
     }
 
-    /**
-     * Retrieve meta data about a block (excluding body).
-     * 
-     * @param hashOrNumber either 32-byte block hash encoded as a bs58 string or block height as a number.
-     * @returns block metadata
-     */
-    getBlockMetadata (hashOrNumber: string | number): Promise<BlockMetadata> {
-        return waterfall([
-            marshalBlockHashOrNumber,
-            this.grpcMethod<SingleBytes, GrpcBlock>(this.client.client.getBlockMetadata),
-            async (response) => BlockMetadata.fromGrpc(response),
-        ])(hashOrNumber);
-    }
-
     getBlockStream () {
         const empty = new rpcTypes.Empty();
         const stream = this.client.client.listBlockStream(empty);
@@ -446,8 +409,6 @@
             cancel: () => stream.cancel()
         };
     }
-
-
 
     /**
      * Get the transactions of a block in a paged manner
